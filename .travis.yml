--- conflicted
+++ resolved
@@ -3,15 +3,7 @@
 language: ruby
 cache: bundler
 rvm:
-<<<<<<< HEAD
-- jruby-1.7.23
-script:
-- bundle exec rspec spec
-=======
 - jruby-1.7.25
 script:
 - bundle exec rspec spec
-jdk: oraclejdk8
-before_install:
-- git clone -b feature/event_interface https://github.com/elastic/logstash
->>>>>>> f96d4478
+jdk: oraclejdk8