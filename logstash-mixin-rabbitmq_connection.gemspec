--- conflicted
+++ resolved
@@ -1,10 +1,7 @@
+
 Gem::Specification.new do |s|
   s.name            = 'logstash-mixin-rabbitmq_connection'
-<<<<<<< HEAD
-  s.version         = '2.5.0'
-=======
-  s.version         = '4.0.1'
->>>>>>> 253c43a0
+  s.version         = '4.1.0'
   s.licenses        = ['Apache License (2.0)']
   s.summary         = "Common functionality for RabbitMQ plugins"
   s.description     = "This gem is a Logstash plugin required to be installed on top of the Logstash core pipeline using $LS_HOME/bin/logstash-plugin install gemname. This gem is not a stand-alone program"
